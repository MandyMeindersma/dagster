--- conflicted
+++ resolved
@@ -176,11 +176,7 @@
             except db.exc.IntegrityError:
                 conn.execute(update_statement)
 
-<<<<<<< HEAD
     def _get_asset_entry_values(self, event: EventLogEntry, has_asset_key_index_cols: bool):
-=======
-    def _get_asset_entry_values(self, event: EventLogEntry, has_asset_key_index_cols):
->>>>>>> 66842dcb
         # The AssetKeyTable contains a `last_materialization_timestamp` column that is exclusively
         # used to determine if an asset exists (last materialization timestamp > wipe timestamp).
         # This column is used nowhere else, and as of AssetObservation/AssetMaterializationPlanned
